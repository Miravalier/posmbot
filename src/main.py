--- conflicted
+++ resolved
@@ -75,109 +75,6 @@
     return newest_image_url
 
 
-<<<<<<< HEAD
-async def main(ready_event: asyncio.Event, chat: Chat):
-    # Wait for on_ready to trigger
-    print("[!] Waiting for on_ready event")
-    await ready_event.wait()
-
-    # Enter main loop
-    print("[!] Entering main loop")
-    while True:
-        # Sleep until just past the hour
-        current_time = datetime.datetime.now()
-        minutes_to_wait = 60 - current_time.minute
-        seconds_to_wait = (minutes_to_wait * 60) + 3
-        await asyncio.sleep(seconds_to_wait)
-        # Get the newest possum image
-        while (possum_url := get_newest_possum()) is None:
-            await asyncio.sleep(300)
-        # Send a chat message
-        try:
-            await chat.send_message(
-                TWITCH_CHANNEL,
-                f"New possum just dropped! {possum_url} (via: @PossumEveryHour)"
-            )
-        except:
-            print("[!] Failed to send new possum update")
-
-
-async def on_ready(ready_event: asyncio.Event, loop: asyncio.AbstractEventLoop, event_data: EventData):
-    print(f'[!] Twitch Bot ready to join channel(s) {TWITCH_CHANNEL}')
-    await event_data.chat.join_room(TWITCH_CHANNEL)
-    print(f'[!] Channels joined successfully')
-    loop.call_soon_threadsafe(ready_event.set)
-
-
-posm_reply_timer = Timer(10)
-
-async def on_message(msg: ChatMessage):
-    if msg is None:
-        return
-
-    if msg.user is not None:
-        user = msg.user.name
-    else:
-        user = "<None>"
-
-    if msg.text:
-        text = msg.text
-    else:
-        text = ""
-
-    print(f'[Msg] User "{user}" said: "{text}"')
-
-    lower_text = text.lower()
-
-    # Check for ! commands
-    if user in ADMINS:
-        if lower_text.startswith("!ye"):
-            try:
-                await msg.chat.send_message(TWITCH_CHANNEL, "rebeck6YEE")
-            except:
-                print("[!] Failed to send rebeck6YEE")
-            return
-
-    # Check for periodic :V
-    if ("posm" in lower_text or "possum" in lower_text) and posm_reply_timer.ready:
-        try:
-            await msg.chat.send_message(TWITCH_CHANNEL, ":V")
-        except:
-            print("[!] Failed to send :V")
-        return
-
-
-async def on_sub(sub: ChatSub):
-    print(f'[Sub] In channel')
-
-
-async def setup():
-    print("[!] Beginning setup")
-    # Set up chat client
-    twitch = await Twitch(TWITCH_CLIENT_ID, TWITCH_SECRET)
-    token, refresh_token = await refresh_access_token(db.twitch_refresh_token, TWITCH_CLIENT_ID, TWITCH_SECRET)
-    db.twitch_refresh_token = refresh_token
-    db.save()
-    await twitch.set_user_authentication(token, TWITCH_USER_SCOPE, db.twitch_refresh_token)
-    chat = await Chat(twitch)
-    print("[!] User authentication set")
-
-    # Register event handlers
-    ready_event = asyncio.Event()
-    chat.register_event(ChatEvent.READY, partial(on_ready, ready_event, asyncio.get_running_loop()))
-    chat.register_event(ChatEvent.MESSAGE, on_message)
-    chat.register_event(ChatEvent.SUB, on_sub)
-
-    # Start the chat bot
-    chat.start()
-
-    # Run the main loop
-    try:
-        await asyncio.create_task(main(ready_event, chat))
-    finally:
-        chat.stop()
-        await twitch.close()
-=======
 class PosmBot(TwitchBot):
     def __init__(self, *args, **kwargs):
         super().__init__(*args, **kwargs)
@@ -233,7 +130,6 @@
     bot.register_command('yee', bot.yee_command, Permission.MODERATOR)
 
     await bot.run()
->>>>>>> e43d124a
 
 
 if __name__ == '__main__':
